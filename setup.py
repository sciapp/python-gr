#!/usr/bin/env python
# coding: utf-8

from __future__ import print_function

from setuptools import setup, find_packages
from setuptools.command.build_py import build_py

import glob
import sys
import os
import tarfile
import shutil

try:
    from io import BytesIO
    from urllib.request import urlopen, URLError
except ImportError:
    from StringIO import StringIO as BytesIO
    from urllib2 import urlopen, URLError

import vcversioner


sys.path.insert(0, os.path.abspath('gr'))
import runtime_helper
sys.path.pop(0)

_runtime_version = runtime_helper.required_runtime_version()


__author__ = "Florian Rhiem <f.rhiem@fz-juelich.de>, Christian Felder <c.felder@fz-juelich.de>"
__version__ = vcversioner.find_version(version_module_paths=[os.path.join("gr", "_version.py")]).version
__copyright__ = """Copyright (c) 2012-2017: Josef Heinen, Florian Rhiem,
Christian Felder and other contributors:

http://gr-framework.org/credits.html

Permission is hereby granted, free of charge, to any person obtaining
a copy of this software and associated documentation files (the
"Software"), to deal in the Software without restriction, including
without limitation the rights to use, copy, modify, merge, publish,
distribute, sublicense, and/or sell copies of the Software, and to
permit persons to whom the Software is furnished to do so, subject to
the following conditions:

The above copyright notice and this permission notice shall be
included in all copies or substantial portions of the Software.

THE SOFTWARE IS PROVIDED "AS IS", WITHOUT WARRANTY OF ANY KIND,
EXPRESS OR IMPLIED, INCLUDING BUT NOT LIMITED TO THE WARRANTIES OF
MERCHANTABILITY, FITNESS FOR A PARTICULAR PURPOSE AND
NONINFRINGEMENT. IN NO EVENT SHALL THE AUTHORS OR COPYRIGHT HOLDERS BE
LIABLE FOR ANY CLAIM, DAMAGES OR OTHER LIABILITY, WHETHER IN AN ACTION
OF CONTRACT, TORT OR OTHERWISE, ARISING FROM, OUT OF OR IN CONNECTION
WITH THE SOFTWARE OR THE USE OR OTHER DEALINGS IN THE SOFTWARE.

The GR framework can be built with plugins that use code from the
following projects, which have their own licenses:

- MuPDF - a lightweight PDF and XPS viewer (AFPL)
- Ghostscript - an interpreter for the PostScript language and for PDF (AFPL)
- FFmpeg - a multimedia framework (LGPL / GPLv2)

"""

_long_description = None
try:
    with open("README.rst", 'r') as fd:
        _long_description = fd.read()
except IOError as e:
    print("WARNING: long_description could not be read from file. Error message was:\n",
          e, file=sys.stderr)


class DownloadBinaryDistribution(build_py):
    @staticmethod
    def detect_os():
        if sys.platform == 'darwin':
            return 'Darwin'
        if sys.platform == 'win32':
            return 'Windows'
        if sys.platform.startswith('linux'):
            release_file_names = glob.glob('/etc/*-release')
            release_info = '\n'.join([open(release_file_name).read() for release_file_name in release_file_names])
            if '/etc/os-release' in release_file_names:
                if 'ID=ubuntu' in release_info:
                    return 'Ubuntu'
                if 'ID=debian' in release_info:
                    return 'Debian'
            if '/etc/redhat-release' in release_file_names:
                if 'release 7' in release_info:
                    return 'CentOS'
            return 'Linux'
        return None

    @staticmethod
    def detect_architecture():
        is_64bits = sys.maxsize > 2**32
        if is_64bits:
            return 'x86_64'
        return 'i686'

    def run(self):
        """
        Downloads, unzips and installs GKS, GR and GR3 binaries.
        """
        build_py.run(self)
        base_path = os.path.realpath(self.build_lib)
        if runtime_helper.load_runtime(silent=True) is None:
            version = _runtime_version
            operating_system = DownloadBinaryDistribution.detect_os()
            if operating_system is not None:
                arch = DownloadBinaryDistribution.detect_architecture()

                # download binary distribution for system
                distribution_url = 'https://gr-framework.org/downloads/gr-{version}-{os}-{arch}.tar.gz'.format(
                    version=version,
                    os=operating_system,
                    arch=arch
                )
                response = urlopen(distribution_url)
                if response.getcode() != 200:
                    raise URLError('GR runtime not found on: {}'.format(distribution_url))
                # wrap response as file-like object
                tar_gz_data = BytesIO(response.read())
                # extract shared libraries from downloaded zip archive
                with tarfile.open(fileobj=tar_gz_data) as tar_gz_file:
                    for member in tar_gz_file.getmembers():
<<<<<<< HEAD
                        tar_gz_file.extract(member, base_path)
                        # libraries need to be moved from gr/lib/ to gr/ or gr3/
                        if member.name in ('gr/lib/libGR3.so', 'gr/lib/libGR3.dll'):
                            os.rename(os.path.join(base_path, member.name), os.path.join(base_path, 'gr3', os.path.basename(member.name)))
                        elif os.path.dirname(member.name) == 'gr/lib':
=======
                        tar_gz_file.extract(member, os.path.join(os.path.abspath(os.path.dirname(__file__))))
                        # libraries need to be moved from gr/lib/ to gr/
                        if os.path.dirname(member.name) == 'gr/lib':
>>>>>>> 611f8a7a
                            if 'plugin' in os.path.basename(member.name):
                                os.rename(os.path.join(base_path, member.name), os.path.join(base_path, 'gr/lib', os.path.basename(member.name)))
                            else:
                                dest = os.path.join(base_path, 'gr', os.path.basename(member.name))
                                shutil.rmtree(dest, ignore_errors=True)
                                os.rename(os.path.join(base_path, member.name), dest)
                if sys.platform == 'darwin':
                    # GKSTerm.app needs to be moved from gr/Applications to gr/
                    dest = os.path.join(base_path, 'gr', 'GKSTerm.app')
                    shutil.rmtree(dest, ignore_errors=True)
                    os.rename(os.path.join(base_path, 'gr', 'Applications',
                                           'GKSTerm.app'), dest)
                rmdirs = (
                    'gr/Applications',
                    'gr/python',
                    'gr/lib/python',
                )
                for directory in rmdirs:
                    shutil.rmtree(os.path.join(base_path, directory), ignore_errors=True)

        if runtime_helper.load_runtime(search_dirs=[os.path.join(base_path, 'gr')], silent=False) is None:
            raise RuntimeError("Unable to install GR runtime")


setup(
    name="gr",
    version=__version__,
    description="Python visualization framework",
    author="Scientific IT Systems",
    author_email="j.heinen@fz-juelich.de",
    maintainer="Josef Heinen",
    license="MIT License",
    keywords="gr",
    url="http://gr-framework.org",
    platforms=["Linux", "OS X", "Windows"],
    install_requires=[
        'numpy >= 1.6',
    ],
<<<<<<< HEAD
    packages=find_packages(exclude=["tests", "tests.*"]),
    include_package_data=True,
=======
    packages=["gr", "gr.pygr", "gr.matplotlib", "gr3", "qtgr", "qtgr.events"],
    package_data={
        'gr': [
            '*.so',
            '*.dll',
            'lib/*.so',
            'lib/*.dll',
            'fonts/*',
            'GKSTerm.app/Contents/*',
            'GKSTerm.app/Contents/*/*',
            'GKSTerm.app/Contents/*/*/*'
        ]
    },
>>>>>>> 611f8a7a
    long_description=_long_description,
    classifiers=[
        'Framework :: IPython',
        'Intended Audience :: Science/Research',
        'License :: OSI Approved :: MIT License',
        'Operating System :: MacOS :: MacOS X',
        'Operating System :: Microsoft :: Windows',
        'Operating System :: POSIX :: Linux',
        'Programming Language :: Python',
        'Programming Language :: Python :: 2',
        'Programming Language :: Python :: 3',
        'Topic :: Multimedia :: Graphics',
        'Topic :: Scientific/Engineering :: Visualization',
    ],
    cmdclass={
        'build_py': DownloadBinaryDistribution
    }
)<|MERGE_RESOLUTION|>--- conflicted
+++ resolved
@@ -127,17 +127,9 @@
                 # extract shared libraries from downloaded zip archive
                 with tarfile.open(fileobj=tar_gz_data) as tar_gz_file:
                     for member in tar_gz_file.getmembers():
-<<<<<<< HEAD
                         tar_gz_file.extract(member, base_path)
-                        # libraries need to be moved from gr/lib/ to gr/ or gr3/
-                        if member.name in ('gr/lib/libGR3.so', 'gr/lib/libGR3.dll'):
-                            os.rename(os.path.join(base_path, member.name), os.path.join(base_path, 'gr3', os.path.basename(member.name)))
-                        elif os.path.dirname(member.name) == 'gr/lib':
-=======
-                        tar_gz_file.extract(member, os.path.join(os.path.abspath(os.path.dirname(__file__))))
                         # libraries need to be moved from gr/lib/ to gr/
                         if os.path.dirname(member.name) == 'gr/lib':
->>>>>>> 611f8a7a
                             if 'plugin' in os.path.basename(member.name):
                                 os.rename(os.path.join(base_path, member.name), os.path.join(base_path, 'gr/lib', os.path.basename(member.name)))
                             else:
@@ -176,24 +168,8 @@
     install_requires=[
         'numpy >= 1.6',
     ],
-<<<<<<< HEAD
     packages=find_packages(exclude=["tests", "tests.*"]),
     include_package_data=True,
-=======
-    packages=["gr", "gr.pygr", "gr.matplotlib", "gr3", "qtgr", "qtgr.events"],
-    package_data={
-        'gr': [
-            '*.so',
-            '*.dll',
-            'lib/*.so',
-            'lib/*.dll',
-            'fonts/*',
-            'GKSTerm.app/Contents/*',
-            'GKSTerm.app/Contents/*/*',
-            'GKSTerm.app/Contents/*/*/*'
-        ]
-    },
->>>>>>> 611f8a7a
     long_description=_long_description,
     classifiers=[
         'Framework :: IPython',
